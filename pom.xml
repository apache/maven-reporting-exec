--- conflicted
+++ resolved
@@ -215,15 +215,6 @@
         </exclusion>
       </exclusions>
     </dependency>
-<<<<<<< HEAD
-    <dependency>
-      <groupId>com.google.guava</groupId>
-      <artifactId>guava</artifactId>
-      <version>r07</version>
-      <scope>test</scope>
-    </dependency>
-=======
->>>>>>> 1a31351e
 
     <dependency>
       <groupId>org.apache.maven.doxia</groupId>
